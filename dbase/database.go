package dbase

import (
	"fmt"
	"path"
	"path/filepath"
	"strings"
)

type Database struct {
	file   *File
	tables map[string]*File
}

// Open a database and all related tables
// Only works with default IO implementation
func OpenDatabase(config *Config) (*Database, error) {
	if config == nil {
		return nil, newError("dbase-io-opendatabase-1", fmt.Errorf("missing config"))
	}
	if len(strings.TrimSpace(config.Filename)) == 0 {
		return nil, newError("dbase-io-opendatabase-2", fmt.Errorf("missing filename"))
	}
	if strings.ToUpper(filepath.Ext(config.Filename)) != string(DBC) {
		return nil, newError("dbase-io-opendatabase-3", fmt.Errorf("invalid file name: %v", config.Filename))
	}
	debugf("Opening database: %v", config.Filename)
	databaseTable, err := OpenTable(config)
	if err != nil {
		return nil, newError("dbase-io-opendatabase-4", fmt.Errorf("opening database table failed with error: %w", err))
	}
	// Search by all records where object type is table
	typeField, err := databaseTable.NewFieldByName("OBJECTTYPE", "Table")
	if err != nil {
		return nil, newError("dbase-io-opendatabase-5", fmt.Errorf("creating type field failed with error: %w", err))
	}
	rows, err := databaseTable.Search(typeField, true)
	if err != nil {
		return nil, newError("dbase-io-opendatabase-6", fmt.Errorf("searching for type field failed with error: %w", err))
	}
	// Try to load the table files
	tables := make(map[string]*File, 0)
	for _, row := range rows {
		objectName, err := row.ValueByName("OBJECTNAME")
		if err != nil {
			return nil, newError("dbase-io-opendatabase-7", fmt.Errorf("getting table name failed with error: %w", err))
		}
		tableName, ok := objectName.(string)
		if !ok {
			return nil, newError("dbase-io-opendatabase-8", fmt.Errorf("table name is not a string"))
		}
		tableName = strings.Trim(tableName, " ")
		if tableName == "" {
			continue
		}
		debugf("Found table: %v in database", tableName)
		tablePath := path.Join(filepath.Dir(config.Filename), tableName+string(DBF))
		// Replace underscores with spaces
		if !config.DisableConvertFilenameUnderscores {
			tablePath = path.Join(filepath.Dir(config.Filename), strings.ReplaceAll(tableName, "_", " ")+string(DBF))
		}
		tableConfig := &Config{
<<<<<<< HEAD
			Filename:          tablePath,
			Converter:         config.Converter,
			ReadOnly:          config.ReadOnly,
			Exclusive:         config.Exclusive,
			Untested:          config.Untested,
			TrimSpaces:        config.TrimSpaces,
			WriteLock:         config.WriteLock,
			ValidateCodePage:  config.ValidateCodePage,
			InterpretCodePage: config.InterpretCodePage,
=======
			Filename:                          tablePath,
			Converter:                         config.Converter,
			Exclusive:                         config.Exclusive,
			Untested:                          config.Untested,
			TrimSpaces:                        config.TrimSpaces,
			DisableConvertFilenameUnderscores: config.DisableConvertFilenameUnderscores,
			WriteLock:                         config.WriteLock,
			ValidateCodePage:                  config.ValidateCodePage,
			InterpretCodePage:                 config.InterpretCodePage,
>>>>>>> e6c3c6ed
		}
		// Load the table
		table, err := OpenTable(tableConfig)
		if err != nil {
			return nil, newError("dbase-io-opendatabase-9", fmt.Errorf("opening table failed with error: %w", err))
		}
		if table != nil {
			tables[tableName] = table
		}
	}
	return &Database{file: databaseTable, tables: tables}, nil
}

// Close the database file and all related tables
func (db *Database) Close() error {
	for _, table := range db.tables {
		if err := table.Close(); err != nil {
			return newError("dbase-io-close-1", err)
		}
	}
	return db.file.Close()
}

// Returns all table of the database
func (db *Database) Tables() map[string]*File {
	return db.tables
}

// Returns the names of every table in the database
func (db *Database) Names() []string {
	names := make([]string, 0)
	for name := range db.tables {
		names = append(names, name)
	}
	return names
}

// Returns the complete database schema
func (db *Database) Schema() map[string][]*Column {
	schema := make(map[string][]*Column)
	for name, table := range db.tables {
		schema[name] = table.Columns()
	}
	return schema
}<|MERGE_RESOLUTION|>--- conflicted
+++ resolved
@@ -60,27 +60,16 @@
 			tablePath = path.Join(filepath.Dir(config.Filename), strings.ReplaceAll(tableName, "_", " ")+string(DBF))
 		}
 		tableConfig := &Config{
-<<<<<<< HEAD
-			Filename:          tablePath,
-			Converter:         config.Converter,
-			ReadOnly:          config.ReadOnly,
-			Exclusive:         config.Exclusive,
-			Untested:          config.Untested,
-			TrimSpaces:        config.TrimSpaces,
-			WriteLock:         config.WriteLock,
-			ValidateCodePage:  config.ValidateCodePage,
-			InterpretCodePage: config.InterpretCodePage,
-=======
 			Filename:                          tablePath,
 			Converter:                         config.Converter,
 			Exclusive:                         config.Exclusive,
 			Untested:                          config.Untested,
 			TrimSpaces:                        config.TrimSpaces,
 			DisableConvertFilenameUnderscores: config.DisableConvertFilenameUnderscores,
+      ReadOnly:                          config.ReadOnly,
 			WriteLock:                         config.WriteLock,
 			ValidateCodePage:                  config.ValidateCodePage,
 			InterpretCodePage:                 config.InterpretCodePage,
->>>>>>> e6c3c6ed
 		}
 		// Load the table
 		table, err := OpenTable(tableConfig)
